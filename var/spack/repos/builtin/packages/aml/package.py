# Copyright 2013-2021 Lawrence Livermore National Security, LLC and other
# Spack Project Developers. See the top-level COPYRIGHT file for details.
#
# SPDX-License-Identifier: (Apache-2.0 OR MIT)

from spack import *


class Aml(AutotoolsPackage):
    """AML: Building Blocks for Memory Management."""

    homepage = "https://xgitlab.cels.anl.gov/argo/aml"
    url = "https://www.mcs.anl.gov/research/projects/argo/downloads/aml-0.1.0.tar.gz"
    git = "https://xgitlab.cels.anl.gov/argo/aml.git"

<<<<<<< HEAD
    tags = ['ecp', 'e4s']

=======
>>>>>>> 7dafc827
    version('0.1.0', sha256='cc89a8768693f1f11539378b21cdca9f0ce3fc5cb564f9b3e4154a051dcea69b')
    version('develop', branch='staging', submodules=True)
    version('master', branch='master', submodules=True)

    depends_on('numactl')

    depends_on('m4', type='build')
    depends_on('autoconf', type='build')
    depends_on('automake', type='build')
    depends_on('libtool', type='build')<|MERGE_RESOLUTION|>--- conflicted
+++ resolved
@@ -13,11 +13,8 @@
     url = "https://www.mcs.anl.gov/research/projects/argo/downloads/aml-0.1.0.tar.gz"
     git = "https://xgitlab.cels.anl.gov/argo/aml.git"
 
-<<<<<<< HEAD
     tags = ['ecp', 'e4s']
 
-=======
->>>>>>> 7dafc827
     version('0.1.0', sha256='cc89a8768693f1f11539378b21cdca9f0ce3fc5cb564f9b3e4154a051dcea69b')
     version('develop', branch='staging', submodules=True)
     version('master', branch='master', submodules=True)
