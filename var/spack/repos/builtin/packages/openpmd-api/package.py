# Copyright 2013-2021 Lawrence Livermore National Security, LLC and other
# Spack Project Developers. See the top-level COPYRIGHT file for details.
#
# SPDX-License-Identifier: (Apache-2.0 OR MIT)

from spack import *


class OpenpmdApi(CMakePackage):
    """C++ & Python API for Scientific I/O"""

    homepage = "http://www.openPMD.org"
    url      = "https://github.com/openPMD/openPMD-api/archive/0.13.3.tar.gz"
    git      = "https://github.com/openPMD/openPMD-api.git"

    maintainers = ['ax3l']

<<<<<<< HEAD
    tags = ['ecp', 'e4s']

=======
    # C++14 up until here
>>>>>>> 7dafc827
    version('dev', branch='dev')
    #   temporary, pre 0.14.0 version for HiPACE++
    version('hipace', commit='ac083025ee662469b8cad1adf93eef48cde35f58')
    version('0.13.4', sha256='46c013be5cda670f21969675ce839315d4f5ada0406a6546a91ec3441402cf5e')
    version('0.13.3', sha256='4b8f84bd89cd540c73ffe8c21085970453cb7f0e4f125f11a4e288433f64b58c')
    version('0.13.2', sha256='2e5170d41bb7b2c0608ec833eee7f9adf8175b46734743f6e46dcce6f6685fb0')
    version('0.13.1', sha256='81ff79419982eb1b0865d1736f73f950f5d4c356d3c78200ceeab7f54dc07fd7')
    version('0.13.0', sha256='97c2e43d80ee5c5288f278bd54f0dcb40e7f48a575b278fcef9660214b779bb0')
    # C++11 up until here
    version('0.12.0',  tag='0.12.0-alpha')
    version('0.11.1',  tag='0.11.1-alpha')

    variant('shared', default=True,
            description='Build a shared version of the library')
    variant('mpi', default=True,
            description='Enable parallel I/O')
    variant('hdf5', default=True,
            description='Enable HDF5 support')
    variant('adios1', default=False,
            description='Enable ADIOS1 support')
    variant('adios2', default=True,
            description='Enable ADIOS2 support')
    variant('python', default=False,
            description='Enable Python bindings')

    depends_on('cmake@3.15.0:', type='build')
    depends_on('mpark-variant@1.4.0:')
    depends_on('catch2@2.6.1:', type='test')
    depends_on('mpi@2.3:', when='+mpi')  # might become MPI 3.0+
    depends_on('hdf5@1.8.13:', when='+hdf5')
    depends_on('hdf5@1.8.13: ~mpi', when='~mpi +hdf5')
    depends_on('hdf5@1.8.13: +mpi', when='+mpi +hdf5')
    depends_on('adios@1.13.1: ~sz', when='+adios1')
    depends_on('adios@1.13.1: ~mpi ~sz', when='~mpi +adios1')
    depends_on('adios@1.13.1: +mpi ~sz', when='+mpi +adios1')
    depends_on('adios2@2.5.0:', when='+adios2')
    depends_on('adios2@2.6.0:', when='+adios2 @0.12.0:')
    depends_on('adios2@2.5.0: ~mpi', when='~mpi +adios2')
    depends_on('adios2@2.5.0: +mpi', when='+mpi +adios2')
    depends_on('nlohmann-json@3.9.1:')
    depends_on('py-pybind11@2.6.1:', when='+python', type='link')
    depends_on('py-numpy@1.15.1:', when='+python', type=['test', 'run'])
    depends_on('py-mpi4py@2.1.0:', when='+python +mpi', type=['test', 'run'])
    depends_on('python@3.6:', when='+python', type=['link', 'test', 'run'])

    conflicts('^hdf5 api=v16', msg='openPMD-api requires HDF5 APIs for 1.8+')

    # Fix breaking HDF5 1.12.0 API when build with legacy api options
    # https://github.com/openPMD/openPMD-api/pull/1012
    patch('hdf5-1.12.0.patch', when='@:0.13.99 +hdf5')

    extends('python', when='+python')

    def cmake_args(self):
        spec = self.spec

        args = [
            self.define_from_variant('BUILD_SHARED_LIBS', 'shared'),
            # variants
            self.define_from_variant('openPMD_USE_MPI', 'mpi'),
            self.define_from_variant('openPMD_USE_HDF5', 'hdf5'),
            self.define_from_variant('openPMD_USE_ADIOS1', 'adios1'),
            self.define_from_variant('openPMD_USE_ADIOS2', 'adios2'),
            self.define_from_variant('openPMD_USE_PYTHON', 'python'),
            # tests and examples
            self.define('BUILD_TESTING', self.run_tests),
            self.define('BUILD_EXAMPLES', self.run_tests)
        ]

        # switch internally shipped third-party libraries for spack
        if spec.satisfies('+python'):
            py_exe_define = 'Python_EXECUTABLE' \
                if spec.version >= Version('0.13.0') else 'PYTHON_EXECUTABLE'
            args += [
                self.define(py_exe_define, self.spec['python'].command.path),
                self.define('openPMD_USE_INTERNAL_PYBIND11', False)
            ]

        args += [
            self.define('openPMD_USE_INTERNAL_JSON', False),
            self.define('openPMD_USE_INTERNAL_VARIANT', False)
        ]
        if self.run_tests:
            args.append(self.define('openPMD_USE_INTERNAL_CATCH', False))

        return args

    def setup_run_environment(self, env):
        spec = self.spec
        # pre-load dependent CMake-PUBLIC header-only libs
        env.prepend_path('CMAKE_PREFIX_PATH', spec['mpark-variant'].prefix)
        env.prepend_path('CPATH', spec['mpark-variant'].prefix.include)

        # more deps searched in openPMDConfig.cmake
        if spec.satisfies("+mpi"):
            env.prepend_path('CMAKE_PREFIX_PATH', spec['mpi'].prefix)
        if spec.satisfies("+adios1"):
            env.prepend_path('CMAKE_PREFIX_PATH', spec['adios'].prefix)
            env.prepend_path('PATH', spec['adios'].prefix.bin)  # adios-config
        if spec.satisfies("+adios2"):
            env.prepend_path('CMAKE_PREFIX_PATH', spec['adios2'].prefix)
        if spec.satisfies("+hdf5"):
            env.prepend_path('CMAKE_PREFIX_PATH', spec['hdf5'].prefix)

    def setup_dependent_build_environment(self, env, dependent_spec):
        # pre-load dependent CMake-PUBLIC header-only libs
        env.prepend_path('CMAKE_PREFIX_PATH',
                         self.spec['mpark-variant'].prefix)
        env.prepend_path('CPATH', self.spec['mpark-variant'].prefix.include)<|MERGE_RESOLUTION|>--- conflicted
+++ resolved
@@ -15,12 +15,9 @@
 
     maintainers = ['ax3l']
 
-<<<<<<< HEAD
     tags = ['ecp', 'e4s']
 
-=======
     # C++14 up until here
->>>>>>> 7dafc827
     version('dev', branch='dev')
     #   temporary, pre 0.14.0 version for HiPACE++
     version('hipace', commit='ac083025ee662469b8cad1adf93eef48cde35f58')
