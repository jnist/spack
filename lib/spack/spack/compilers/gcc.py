# Copyright 2013-2018 Lawrence Livermore National Security, LLC and other
# Spack Project Developers. See the top-level COPYRIGHT file for details.
#
# SPDX-License-Identifier: (Apache-2.0 OR MIT)

import spack.compilers.clang
from spack.compiler import \
    Compiler, get_compiler_version, UnsupportedCompilerFlag
from spack.version import ver


class Gcc(Compiler):
    # Subclasses use possible names of C compiler
    cc_names = ['gcc']

    # Subclasses use possible names of C++ compiler
    cxx_names = ['g++']

    # Subclasses use possible names of Fortran 77 compiler
    f77_names = ['gfortran']

    # Subclasses use possible names of Fortran 90 compiler
    fc_names = ['gfortran']

    # MacPorts builds gcc versions with prefixes and -mp-X.Y suffixes.
    # Homebrew and Linuxbrew may build gcc with -X, -X.Y suffixes.
    # Old compatibility versions may contain XY suffixes.
    suffixes = [r'-mp-\d\.\d', r'-\d\.\d', r'-\d', r'\d\d']

    # Named wrapper links within build_env_path
    link_paths = {'cc': 'gcc/gcc',
                  'cxx': 'gcc/g++',
                  'f77': 'gcc/gfortran',
                  'fc': 'gcc/gfortran'}

    PrgEnv = 'PrgEnv-gnu'
    PrgEnv_compiler = 'gcc'

    @property
    def openmp_flag(self):
        return "-fopenmp"

    @property
    def cxx98_flag(self):
        if self.version < ver('6.0'):
            return ""
        else:
            return "-std=c++98"

    @property
    def cxx11_flag(self):
        if self.version < ver('4.3'):
            raise UnsupportedCompilerFlag(self,
                                          "the C++11 standard",
                                          "cxx11_flag",
                                          " < 4.3")
        elif self.version < ver('4.7'):
            return "-std=c++0x"
        else:
            return "-std=c++11"

    @property
    def cxx14_flag(self):
        if self.version < ver('4.8'):
            raise UnsupportedCompilerFlag(self,
                                          "the C++14 standard",
                                          "cxx14_flag",
                                          "< 4.8")
        elif self.version < ver('4.9'):
            return "-std=c++1y"
        elif self.version < ver('6.0'):
            return "-std=c++14"
        else:
            return ""

    @property
    def cxx17_flag(self):
        if self.version < ver('5.0'):
            raise UnsupportedCompilerFlag(self,
                                          "the C++17 standard",
                                          "cxx17_flag",
                                          "< 5.0")
        elif self.version < ver('6.0'):
            return "-std=c++1z"
        else:
            return "-std=c++17"

    @property
    def pic_flag(self):
        return "-fPIC"

    @classmethod
    def default_version(cls, cc):
        """Older versions of gcc use the ``-dumpversion`` option.
        Output looks like this::

            4.4.7

        In GCC 7, this option was changed to only return the major
        version of the compiler::

            7

        A new ``-dumpfullversion`` option was added that gives us
        what we want::

            7.2.0
        """
        # Skip any gcc versions that are actually clang, like Apple's gcc.
        # Returning "unknown" makes them not detected by default.
        # Users can add these manually to compilers.yaml at their own risk.
        if spack.compilers.clang.Clang.default_version(cc) != 'unknown':
            return 'unknown'

        version = super(Gcc, cls).default_version(cc)
        if ver(version) >= ver('7'):
            version = get_compiler_version(cc, '-dumpfullversion')
        return version

    @classmethod
    def fc_version(cls, fc):
        """Older versions of gfortran use the ``-dumpversion`` option.
        Output looks like this::

            GNU Fortran (GCC) 4.4.7 20120313 (Red Hat 4.4.7-18)
            Copyright (C) 2010 Free Software Foundation, Inc.

        or::

            4.8.5

        In GCC 7, this option was changed to only return the major
        version of the compiler::

            7

        A new ``-dumpfullversion`` option was added that gives us
        what we want::

            7.2.0
        """
        version = get_compiler_version(
            fc, '-dumpversion',
            r'(?:GNU Fortran \(GCC\) )?([\d.]+)')
<<<<<<< HEAD
        if version in ['7']:
=======
        if ver(version) >= ver('7'):
>>>>>>> 8554e933
            version = get_compiler_version(fc, '-dumpfullversion')
        return version

    @classmethod
    def f77_version(cls, f77):
        return cls.fc_version(f77)

    @property
    def stdcxx_libs(self):
        return ('-lstdc++', )<|MERGE_RESOLUTION|>--- conflicted
+++ resolved
@@ -142,11 +142,7 @@
         version = get_compiler_version(
             fc, '-dumpversion',
             r'(?:GNU Fortran \(GCC\) )?([\d.]+)')
-<<<<<<< HEAD
-        if version in ['7']:
-=======
         if ver(version) >= ver('7'):
->>>>>>> 8554e933
             version = get_compiler_version(fc, '-dumpfullversion')
         return version
 
